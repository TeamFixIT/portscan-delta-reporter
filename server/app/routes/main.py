"""
Main routes for the Port Scanner Delta Reporter
"""

from flask import Blueprint, render_template
from app.forms import LoginForm


bp = Blueprint("main", __name__)


<<<<<<< HEAD
@main_bp.route('/')
def index():
    """Home page"""
    form = LoginForm()
    return render_template('index.html', form=form)
=======
@bp.route("/")
def index():
    """Home page"""
    return render_template("index.html")

>>>>>>> 8d7c0675

@bp.route("/about")
def about():
    """About page"""
    return render_template("about.html")

''' Example additional route
@bp.route("/hello")
def hello():
    """About page"""
    return render_template("index.html")
'''<|MERGE_RESOLUTION|>--- conflicted
+++ resolved
@@ -9,24 +9,17 @@
 bp = Blueprint("main", __name__)
 
 
-<<<<<<< HEAD
-@main_bp.route('/')
-def index():
-    """Home page"""
-    form = LoginForm()
-    return render_template('index.html', form=form)
-=======
 @bp.route("/")
 def index():
     """Home page"""
     return render_template("index.html")
 
->>>>>>> 8d7c0675
 
 @bp.route("/about")
 def about():
     """About page"""
     return render_template("about.html")
+
 
 ''' Example additional route
 @bp.route("/hello")
