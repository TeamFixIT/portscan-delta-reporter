--- conflicted
+++ resolved
@@ -1,153 +1,139 @@
 """
 Authentication routes
 """
+
 import re
 from app.models.user import User
 from flask import Blueprint, render_template, redirect, url_for, flash, request, jsonify
 from app import db
 from flask_login import login_user, logout_user, login_required, current_user
-<<<<<<< HEAD
-from app.forms import LoginForm
-=======
 from werkzeug.urls import url_parse
->>>>>>> 8d7c0675
-
-
-bp = Blueprint('auth', __name__)
-
-<<<<<<< HEAD
-
-@auth_bp.route('/login', methods=['GET', 'POST'])
-def login():
-    """User login"""
-    form = LoginForm()
-    if form.validate_on_submit():
-        # Placeholder: replace with real authentication logic
-        flash('Login functionality not fully implemented; received username: {}'.format(form.username.data), 'info')
-        return redirect(url_for('main.index'))
-
-    # If the form wasn't submitted or didn't validate, render the login template with the form
-    return render_template('auth/login.html', form=form)
-=======
-@bp.route('/login', methods=['GET', 'POST'])
+
+
+bp = Blueprint("auth", __name__)
+
+
+@bp.route("/login", methods=["GET", "POST"])
 def login():
     """User login route"""
     if current_user.is_authenticated:
-        return redirect(url_for('dashboard.index'))
-
-    if request.method == 'POST':
+        return redirect(url_for("dashboard.index"))
+
+    if request.method == "POST":
         data = request.get_json() if request.is_json else request.form
-        username = data.get('username', '').strip()
-        password = data.get('password', '')
-        remember = data.get('remember', False)
+        username = data.get("username", "").strip()
+        password = data.get("password", "")
+        remember = data.get("remember", False)
 
         # Input validation
         if not username or not password:
-            error = 'Username and password are required'
-            if request.is_json:
-                return jsonify({'success': False, 'error': error}), 400
-            flash(error, 'error')
-            return render_template('auth/login.html')
+            error = "Username and password are required"
+            if request.is_json:
+                return jsonify({"success": False, "error": error}), 400
+            flash(error, "error")
+            return render_template("auth/login.html")
 
         # Authenticate user
         user = User.query.filter_by(username=username).first()
 
         if user and user.check_password(password):
             if not user.is_active:
-                error = 'Account is deactivated. Please contact administrator.'
+                error = "Account is deactivated. Please contact administrator."
                 if request.is_json:
-                    return jsonify({'success': False, 'error': error}), 403
-                flash(error, 'error')
-                return render_template('auth/login.html')
+                    return jsonify({"success": False, "error": error}), 403
+                flash(error, "error")
+                return render_template("auth/login.html")
 
             login_user(user, remember=remember)
             user.update_last_login()
 
             # Handle redirect after login
-            next_page = request.args.get('next')
-            if not next_page or url_parse(next_page).netloc != '':
-                next_page = url_for('dashboard.index')
-
-            if request.is_json:
-                return jsonify({
-                    'success': True,
-                    'message': 'Login successful',
-                    'redirect': next_page
-                })
-
-            flash('Welcome back!', 'success')
+            next_page = request.args.get("next")
+            if not next_page or url_parse(next_page).netloc != "":
+                next_page = url_for("dashboard.index")
+
+            if request.is_json:
+                return jsonify(
+                    {
+                        "success": True,
+                        "message": "Login successful",
+                        "redirect": next_page,
+                    }
+                )
+
+            flash("Welcome back!", "success")
             return redirect(next_page)
         else:
-            error = 'Invalid username or password'
-            if request.is_json:
-                return jsonify({'success': False, 'error': error}), 401
-            flash(error, 'error')
-
-    return render_template('auth/login.html')
->>>>>>> 8d7c0675
-
-@bp.route('/register', methods=['GET', 'POST'])
+            error = "Invalid username or password"
+            if request.is_json:
+                return jsonify({"success": False, "error": error}), 401
+            flash(error, "error")
+
+    return render_template("auth/login.html")
+
+
+@bp.route("/register", methods=["GET", "POST"])
 def register():
     """User registration route"""
     if current_user.is_authenticated:
-        return redirect(url_for('dashboard.index'))
-
-    if request.method == 'POST':
+        return redirect(url_for("dashboard.index"))
+
+    if request.method == "POST":
         data = request.get_json() if request.is_json else request.form
 
-        username = data.get('username', '').strip()
-        email = data.get('email', '').strip().lower()
-        first_name = data.get('first_name', '').strip()
-        last_name = data.get('last_name', '').strip()
-        password = data.get('password', '')
-        confirm_password = data.get('confirm_password', '')
+        username = data.get("username", "").strip()
+        email = data.get("email", "").strip().lower()
+        first_name = data.get("first_name", "").strip()
+        last_name = data.get("last_name", "").strip()
+        password = data.get("password", "")
+        confirm_password = data.get("confirm_password", "")
 
         # Input validation
         errors = []
 
         if not username:
-            errors.append('Username is required')
+            errors.append("Username is required")
         elif len(username) < 3:
-            errors.append('Username must be at least 3 characters long')
-        elif not re.match(r'^[a-zA-Z0-9_]+$', username):
-            errors.append('Username can only contain letters, numbers, and underscores')
+            errors.append("Username must be at least 3 characters long")
+        elif not re.match(r"^[a-zA-Z0-9_]+$", username):
+            errors.append("Username can only contain letters, numbers, and underscores")
 
         if not email:
-            errors.append('Email is required')
+            errors.append("Email is required")
         elif not validate_email(email):
-            errors.append('Please enter a valid email address')
+            errors.append("Please enter a valid email address")
 
         if not password:
-            errors.append('Password is required')
+            errors.append("Password is required")
         else:
             is_valid, message = validate_password(password)
             if not is_valid:
                 errors.append(message)
 
         if password != confirm_password:
-            errors.append('Passwords do not match')
+            errors.append("Passwords do not match")
 
         if errors:
             if request.is_json:
-                return jsonify({'success': False, 'errors': errors}), 400
+                return jsonify({"success": False, "errors": errors}), 400
             for error in errors:
-                flash(error, 'error')
-            return render_template('auth/register.html')
+                flash(error, "error")
+            return render_template("auth/register.html")
 
         # Check for existing users
         if User.query.filter_by(username=username).first():
-            error = 'Username already exists'
-            if request.is_json:
-                return jsonify({'success': False, 'error': error}), 400
-            flash(error, 'error')
-            return render_template('auth/register.html')
+            error = "Username already exists"
+            if request.is_json:
+                return jsonify({"success": False, "error": error}), 400
+            flash(error, "error")
+            return render_template("auth/register.html")
 
         if User.query.filter_by(email=email).first():
-            error = 'Email already registered'
-            if request.is_json:
-                return jsonify({'success': False, 'error': error}), 400
-            flash(error, 'error')
-            return render_template('auth/register.html')
+            error = "Email already registered"
+            if request.is_json:
+                return jsonify({"success": False, "error": error}), 400
+            flash(error, "error")
+            return render_template("auth/register.html")
 
         # Create new user
         try:
@@ -156,7 +142,7 @@
                 email=email,
                 password=password,
                 first_name=first_name if first_name else None,
-                last_name=last_name if last_name else None
+                last_name=last_name if last_name else None,
             )
 
             # Auto-login the new user
@@ -164,65 +150,68 @@
             user.update_last_login()
 
             if request.is_json:
-                return jsonify({
-                    'success': True,
-                    'message': 'Registration successful',
-                    'redirect': url_for('dashboard.index')
-                })
-
-            flash('Registration successful! Welcome to Port Detector.', 'success')
-            return redirect(url_for('dashboard.index'))
+                return jsonify(
+                    {
+                        "success": True,
+                        "message": "Registration successful",
+                        "redirect": url_for("dashboard.index"),
+                    }
+                )
+
+            flash("Registration successful! Welcome to Port Detector.", "success")
+            return redirect(url_for("dashboard.index"))
 
         except Exception as e:
-            error = f'Registration failed: {str(e)}'
-            if request.is_json:
-                return jsonify({'success': False, 'error': error}), 500
-            flash(error, 'error')
-
-    return render_template('auth/register.html')
-
-
-
-@bp.route('/logout')
+            error = f"Registration failed: {str(e)}"
+            if request.is_json:
+                return jsonify({"success": False, "error": error}), 500
+            flash(error, "error")
+
+    return render_template("auth/register.html")
+
+
+@bp.route("/logout")
 @login_required
 def logout():
     """User logout route"""
     username = current_user.username
     logout_user()
-    flash(f'You have been logged out, {username}.', 'info')
-    return redirect(url_for('auth.login'))
-
-@bp.route('/profile')
+    flash(f"You have been logged out, {username}.", "info")
+    return redirect(url_for("auth.login"))
+
+
+@bp.route("/profile")
 @login_required
 def profile():
     """User profile page"""
-    return render_template('auth/profile.html', user=current_user)
-
-@bp.route('/profile/update', methods=['POST'])
+    return render_template("auth/profile.html", user=current_user)
+
+
+@bp.route("/profile/update", methods=["POST"])
 @login_required
 def update_profile():
     """Update user profile"""
     data = request.get_json() if request.is_json else request.form
 
-    first_name = data.get('first_name', '').strip()
-    last_name = data.get('last_name', '').strip()
-    email = data.get('email', '').strip().lower()
+    first_name = data.get("first_name", "").strip()
+    last_name = data.get("last_name", "").strip()
+    email = data.get("email", "").strip().lower()
 
     errors = []
 
     # Validate email
     if email and email != current_user.email:
         if not validate_email(email):
-            errors.append('Please enter a valid email address')
+            errors.append("Please enter a valid email address")
         elif User.query.filter_by(email=email).first():
-            errors.append('Email already in use by another account')
+            errors.append("Email already in use by another account")
 
     if errors:
         if request.is_json:
-            return jsonify({'success': False, 'errors': errors}), 400
+            return jsonify({"success": False, "errors": errors}), 400
         for error in errors:
-            flash(error, 'error')
-        return redirect(url_for('auth.profile'))
+            flash(error, "error")
+        return redirect(url_for("auth.profile"))
 
     # Update user information
     try:
@@ -234,59 +223,59 @@
         db.session.commit()
 
         if request.is_json:
-            return jsonify({'success': True, 'message': 'Profile updated successfully'})
-
-        flash('Profile updated successfully!', 'success')
-        return redirect(url_for('auth.profile'))
+            return jsonify({"success": True, "message": "Profile updated successfully"})
+
+        flash("Profile updated successfully!", "success")
+        return redirect(url_for("auth.profile"))
 
     except Exception as e:
         db.session.rollback()
-        error = f'Failed to update profile: {str(e)}'
-
-        if request.is_json:
-            return jsonify({'success': False, 'error': error}), 500
-
-        flash(error, 'error')
-        return redirect(url_for('auth.profile'))
-
-
-@bp.route('/change-password', methods=['POST'])
+        error = f"Failed to update profile: {str(e)}"
+
+        if request.is_json:
+            return jsonify({"success": False, "error": error}), 500
+
+        flash(error, "error")
+        return redirect(url_for("auth.profile"))
+
+
+@bp.route("/change-password", methods=["POST"])
 @login_required
 def change_password():
     """Change user password"""
     data = request.get_json() if request.is_json else request.form
 
-    current_password = data.get('current_password', '')
-    new_password = data.get('new_password', '')
-    confirm_password = data.get('confirm_password', '')
+    current_password = data.get("current_password", "")
+    new_password = data.get("new_password", "")
+    confirm_password = data.get("confirm_password", "")
 
     # Validation
     errors = []
 
     if not current_password:
-        errors.append('Current password is required')
+        errors.append("Current password is required")
     elif not current_user.check_password(current_password):
-        errors.append('Current password is incorrect')
+        errors.append("Current password is incorrect")
 
     if not new_password:
-        errors.append('New password is required')
+        errors.append("New password is required")
     else:
         is_valid, message = validate_password(new_password)
         if not is_valid:
             errors.append(message)
 
     if new_password != confirm_password:
-        errors.append('New passwords do not match')
+        errors.append("New passwords do not match")
 
     if current_password == new_password:
-        errors.append('New password must be different from current password')
+        errors.append("New password must be different from current password")
 
     if errors:
         if request.is_json:
-            return jsonify({'success': False, 'errors': errors}), 400
+            return jsonify({"success": False, "errors": errors}), 400
         for error in errors:
-            flash(error, 'error')
-        return redirect(url_for('auth.profile'))
+            flash(error, "error")
+        return redirect(url_for("auth.profile"))
 
     # Update password
     try:
@@ -294,17 +283,19 @@
         db.session.commit()
 
         if request.is_json:
-            return jsonify({'success': True, 'message': 'Password changed successfully'})
-
-        flash('Password changed successfully!', 'success')
-        return redirect(url_for('auth.profile'))
+            return jsonify(
+                {"success": True, "message": "Password changed successfully"}
+            )
+
+        flash("Password changed successfully!", "success")
+        return redirect(url_for("auth.profile"))
 
     except Exception as e:
         db.session.rollback()
-        error = f'Failed to change password: {str(e)}'
-
-        if request.is_json:
-            return jsonify({'success': False, 'error': error}), 500
-
-        flash(error, 'error')
-        return redirect(url_for('auth.profile'))+        error = f"Failed to change password: {str(e)}"
+
+        if request.is_json:
+            return jsonify({"success": False, "error": error}), 500
+
+        flash(error, "error")
+        return redirect(url_for("auth.profile"))