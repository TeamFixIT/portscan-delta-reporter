--- conflicted
+++ resolved
@@ -60,20 +60,6 @@
 
     def _get_client_id(self) -> str:
         """Generate unique client ID based on MAC address"""
-<<<<<<< HEAD
-        try:
-            # Get the MAC address of the first active network interface
-            interfaces = netifaces.interfaces()
-            for interface in interfaces:
-                if interface != 'lo':  # Skip loopback
-                    addrs = netifaces.ifaddresses(interface)
-                    if netifaces.AF_LINK in addrs:
-                        mac = addrs[netifaces.AF_LINK][0]['addr']
-                        return mac.replace(':', '').upper()
-        except Exception as e:
-            logger.warning(f"Could not get MAC address: {e}")
-=======
->>>>>>> 771f3f95
 
         # Fallback to hostname
         return socket.gethostname()
@@ -93,26 +79,7 @@
         start_time = time.time()
 
         try:
-<<<<<<< HEAD
-            logger.info(f"Starting scan {scan_request.scan_id} for target {scan_request.targets[0]}")
 
-            # Perform the nmap scan
-            target = scan_request.targets[0]  # Single target for now
-            self.nm.scan(target, scan_request.ports, arguments=f'-s{scan_request.scan_type.upper()}')
-
-            open_ports = []
-            if target in self.nm.all_hosts():
-                for port in self.nm[target]['tcp']:
-                    port_info = self.nm[target]['tcp'][port]
-                    if port_info['state'] == 'open':
-                        open_ports.append({
-                            'port': port,
-                            'state': port_info['state'],
-                            'service': port_info.get('name', 'unknown'),
-                            'version': port_info.get('version', ''),
-                            'product': port_info.get('product', '')
-                        })
-=======
             logger.info(
                 f"Starting scan {scan_request.scan_id} for target {scan_request.targets[0]}"
             )
@@ -139,7 +106,6 @@
                                 "product": port_info.get("product", ""),
                             }
                         )
->>>>>>> 771f3f95
 
             scan_duration = time.time() - start_time
 
@@ -212,11 +178,8 @@
                     self.send_result(result)
 
                 # Wait before checking again
-<<<<<<< HEAD
-                time.sleep(self.config['check_interval'])
-=======
+
                 time.sleep(self.config["check_interval"])
->>>>>>> 771f3f95
 
             except KeyboardInterrupt:
                 logger.info("Client shutting down...")
